# File: requirements.txt
# Created Date: 2021-01-24
# Author: Steven Atkinson (steven@atkinson.mn)

auraloss==0.3.0  # 0.4.0 changes API for MRSTFT loss
black
flake8
matplotlib
numpy<2
pip
pre-commit
pydantic>=2.0.0
pytest
pytest-mock
pytorch_lightning
scipy
sounddevice
# Performance note: https://github.com/sdatkinson/neural-amp-modeler/issues/505
torch
# `transformers` is not required, but if you have it, it needs to be recent
# enough so I'm adding it.

transformers>=4.50.0

tqdm
wavio
wheel

setuptools>=78.1.1 # not directly required, pinned by Snyk to avoid a vulnerability

<<<<<<< HEAD
pillow>=10.3.0 # not directly required, pinned by Snyk to avoid a vulnerability
=======
urllib3>=2.5.0 # not directly required, pinned by Snyk to avoid a vulnerability
>>>>>>> 18a0447b
<|MERGE_RESOLUTION|>--- conflicted
+++ resolved
@@ -28,8 +28,5 @@
 
 setuptools>=78.1.1 # not directly required, pinned by Snyk to avoid a vulnerability
 
-<<<<<<< HEAD
+
 pillow>=10.3.0 # not directly required, pinned by Snyk to avoid a vulnerability
-=======
-urllib3>=2.5.0 # not directly required, pinned by Snyk to avoid a vulnerability
->>>>>>> 18a0447b
